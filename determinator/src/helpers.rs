--- conflicted
+++ resolved
@@ -14,14 +14,9 @@
 use homographier::homographier::{Cmat, ImgObjCorrespondence, PNPRANSACSolution};
 use opencv::{
     core::{
-<<<<<<< HEAD
-
-        hconcat2, KeyPoint, KeyPointTraitConst, Mat, MatExprTraitConst, MatTraitConst, MatTraitConstManual, Point2d, Point2f, Point3d, Point3f, Point_, Size2i, Vec4d, Vector
-=======
         hconcat2, KeyPoint, KeyPointTraitConst, Mat, MatExprTraitConst, MatTrait, MatTraitConst,
         MatTraitConstManual, Point2d, Point2f, Point3_, Point3d, Point3f, Point_, Size2i, Vec4d,
         Vector,
->>>>>>> 2d30d674
     },
     imgcodecs::{IMREAD_COLOR, IMREAD_GRAYSCALE}, types::VectorOfDMatch,
 };
