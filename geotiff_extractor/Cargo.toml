[package]
name = "geotiff_extractor"
version = "0.1.0"
edition = "2021"

# See more keys and their definitions at https://doc.rust-lang.org/cargo/reference/manifest.html

[lib]
name = "geotiff_lib"
path = "src/lib.rs"

[dependencies]
<<<<<<< HEAD
gdal = { version = "0.16.0", features = ["bindgen"] }
image = "0.24.9"
rayon = "1.9.0"
=======
gdal = {version ="0.16.0", features = ["bindgen"]}
gdal-sys = "0.9.1"
rgb = "0.8.37"

>>>>>>> cc697db5

[dev-dependencies]
mockall = "0.12.1"<|MERGE_RESOLUTION|>--- conflicted
+++ resolved
@@ -10,16 +10,12 @@
 path = "src/lib.rs"
 
 [dependencies]
-<<<<<<< HEAD
-gdal = { version = "0.16.0", features = ["bindgen"] }
+gdal = {version = "0.16.0", features = ["bindgen"]}
 image = "0.24.9"
 rayon = "1.9.0"
-=======
-gdal = {version ="0.16.0", features = ["bindgen"]}
 gdal-sys = "0.9.1"
 rgb = "0.8.37"
 
->>>>>>> cc697db5
 
 [dev-dependencies]
 mockall = "0.12.1"