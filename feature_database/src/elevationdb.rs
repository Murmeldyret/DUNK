--- conflicted
+++ resolved
@@ -58,11 +58,7 @@
     /// # Input
     /// The inputs provided are x and y pixel coordinates from the reference image dataset.
     /// # Returns
-<<<<<<< HEAD
     /// A touple with the (longitude, lattitude, elevation(in meter))
-=======
-    /// A tuple with the (lattitude, longitude, elevation(in meter))
->>>>>>> cbf436b0
     pub fn get_world_coordinates(
         conn: &mut PgConnection,
         x: f64,
