--- conflicted
+++ resolved
@@ -1,13 +1,8 @@
 use std::marker::PhantomData;
 
 use opencv::{
-<<<<<<< HEAD
-    calib3d::find_homography,
-    core::{Point2f, Scalar, Size2i, ToInputArray, ToOutputArray, Vec4b, BORDER_CONSTANT, CV_8UC4},
-=======
     calib3d::{find_homography, solve_pnp_ransac, SolvePnPMethod, RANSAC},
     core::{Point2d, Point2f, Point3d, Scalar, Size2i, ToInputArray, ToOutputArray, Vec4b, Vector, BORDER_CONSTANT, CV_8UC4},
->>>>>>> f3cbd256
     imgproc::{warp_perspective, INTER_LINEAR},
     prelude::*,
     Error,
@@ -76,15 +71,7 @@
 }
 
 impl<T> Cmat<T> {
-<<<<<<< HEAD
-    /// Creates a checked matrix from a [`opencv::core::Mat`]
-    ///
-    /// ## Errors
-    /// If `mat` is empty, an error is returned
-    pub fn new(mat: Mat) -> Result<Self, MatError> {
-=======
     fn from_mat(mat: Mat) -> Result<Self, MatError> {
->>>>>>> f3cbd256
         Cmat {
             mat,
             _marker: PhantomData,
