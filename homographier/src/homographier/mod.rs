use std::marker::PhantomData;

use opencv::{
<<<<<<< HEAD
    calib3d::{find_homography, solve_pnp_ransac, SolvePnPMethod, RANSAC},
    core::{Point2d, Point3d, ToInputArray, ToOutputArray, Vec4b, Vector, CV_8UC4},
=======
    calib3d::find_homography,
    core::{
        Point2f, Scalar, Size2i, ToInputArray, ToOutputArray, Vec4b,
        BORDER_CONSTANT, CV_8UC4,
    },
    imgproc::{warp_perspective, INTER_LINEAR},
>>>>>>> 47061eca
    prelude::*,
    Error,
};
use rgb::*;

pub trait PixelElemType {
    fn to_cv_const(&self) -> i32;
}
pub struct BGRA;
impl PixelElemType for BGRA {
    fn to_cv_const(&self) -> i32 {
        CV_8UC4
    }
}

#[derive(Clone, Copy)]
pub enum HomographyMethod {
    Default = 0,
    LMEDS = 4,
    RANSAC = 8,
    RHO = 16,
}

#[non_exhaustive]
#[derive(Debug)]
pub enum MatError {
    /// Inner openCV errors
    Opencv(opencv::Error),
    /// The mat is empty, and not considered valid
    Empty,
    /// Matrix is not rectangular (columns or rows with differing lengths)
    Jagged,
    /// An unknown error
    Unknown,
}

#[derive(Debug)]
pub struct PNPRANSACSolution {
    pub rvec: Cmat<f64>,
    pub tvec: Cmat<f64>,
    pub inliers: Cmat<i32>,
}
/// 3D object point and its corresponding 2d image point
pub struct ImgObjCorrespondence {
    pub obj_point: Point3d,
    pub img_point: Point2d,
}

impl ImgObjCorrespondence {
    pub fn new(obj_point: Point3d, img_point: Point2d) -> Self {
        ImgObjCorrespondence {
            obj_point,
            img_point,
        }
    }
}
/// Checked Mat type
/// T is the matrix element type, usually T should implement [`opencv::core::DataType`]
/// # Notes
/// Guarantees that a contained mat contains data, but makes no assumptions about validity
#[derive(Debug)]
pub struct Cmat<T> {
    pub mat: Mat,
    _marker: PhantomData<T>,
}

impl<T> Cmat<T> {
<<<<<<< HEAD
    fn from_mat(mat: Mat) -> Result<Self, MatError> {
=======

    /// Creates a checked matrix from a [`opencv::core::Mat`]
    /// 
    /// ## Errors
    /// If `mat` is empty, an error is returned
    pub fn new(mat: Mat) -> Result<Self, MatError> {
>>>>>>> 47061eca
        Cmat {
            mat,
            _marker: PhantomData,
        }
        .check_owned()
    }

<<<<<<< HEAD
    // pub fn imread_checked(filename: &str, flags: i32) -> Result<Self, MatError> {
    //     // let res =
    //     Cmat::new(opencv::imgcodecs::imread(filename, flags).map_err(MatError::Opencv)?)
    // }
=======
    pub fn imread_checked(filename: &str, flags: i32) -> Result<Self, MatError> {
        Cmat::new(opencv::imgcodecs::imread(filename, flags).map_err(MatError::Opencv)?)
    }
>>>>>>> 47061eca

    fn check_owned(self) -> Result<Self, MatError> {
        match self.mat.dims() {
            // dims will always be >=2, unless the Mat is empty
            0 => Err(MatError::Empty),
            _ => Ok(self),
        }
    }

    /// Creates a Cmat from a copied 1-dimensional slice
    pub fn from_2d_slice(slice: &[impl AsRef<[T]>]) -> Result<Self, MatError>
    where
        T: DataType,
    {
        let mat = Mat::from_slice_2d::<T>(slice).map_err(MatError::Opencv)?;
        Cmat::new(mat)
    }

    fn check(&self) -> Result<(), MatError> {
        match self.mat.dims() {
            // dims will always be >=2, unless the Mat is empty
            0 => Err(MatError::Empty),
            _ => Ok(()),
        }
    }

    //further checked functions go here
}

impl<T: DataType> Cmat<T> {

    pub fn new(mat: Mat) -> Result<Self,MatError> {
        match T::opencv_type()==mat.typ() {
            true => Ok(Cmat::from_mat(mat)?),
            false => Err(MatError::Empty),
        }
    }

    pub fn imread_checked(filename: &str, flags: i32) -> Result<Self, MatError> {
        // let res =
        Cmat::new(opencv::imgcodecs::imread(filename, flags).map_err(MatError::Opencv)?)
    }
    /// Checked element access
    /// 
    /// ## Errors
    /// Will return [`MatError::OutOfBounds`] if either row or column exceeds matrix width and size respectively.
    /// If the type T does not match the inner Mat's type, an error is returned
    pub fn at_2d(&self, row: i32, col: i32) -> Result<&T, MatError> {
        let size = self.mat.size().map_err(|_err| MatError::Unknown)?;
        if (row > size.width) || (col > size.height) {
            return Err(MatError::Opencv(Error::new(-211, "")));
        }

        self.mat.at_2d::<T>(row, col).map_err(MatError::Opencv)
    }

    pub fn zeros(rows: i32, cols: i32) -> Result<Cmat<T>, MatError> {
        let mat = Mat::zeros(rows, cols, T::opencv_type())
            .map_err(MatError::Opencv)?
            .to_mat()
            .map_err(MatError::Opencv)?;
        Cmat::new(mat)
    }
}

impl<T> ToInputArray for Cmat<T> {
    fn input_array(&self) -> opencv::Result<opencv::core::_InputArray> {
        self.check().map_err(|err| match err {
            MatError::Opencv(inner) => inner,
            _ => opencv::Error {
                code: -2,
                message: "unknown error".into(),
            },
        })?;
        self.mat.input_array()
    }
}
impl<T> ToOutputArray for Cmat<T> {
    fn output_array(&mut self) -> opencv::Result<opencv::core::_OutputArray> {
        self.check().map_err(|err| match err {
            MatError::Opencv(inner) => inner,
            _ => opencv::Error {
                code: -2,
                message: "unknown error".into(),
            },
        })?;
        self.mat.output_array()
    }
}

/// Converts a slice of [`RGBA8`] to a [`Cmat<Vec4b>`]
/// 
/// ## Parameters
/// pixels: the slice of pixels that should be converted to a matrix, the slice length should be equal to `w*h`
/// w: the width of the image, or the number of columns
/// h: the height of the image, or the number of rows
/// ## Notes
/// Since OpenCV uses BGRA pixel ordering, the resulting matrix will be converted from RGBA to BGRA
/// ## Errors
/// Errors if pixel length != `w*h`
pub fn raster_to_mat(pixels: &[RGBA8], w: i32, h: i32) -> Result<Cmat<Vec4b>, MatError> {
    //RGBA<u8> is equivalent to opencv's Vec4b, which implements DataType
    if pixels.len() != (w * h) as usize {
        return Err(MatError::Unknown);
    }

    let rows = raster_1d_to_2d(pixels, w, None).map_err(|_err| MatError::Jagged)?;

    let converted: Vec<Vec<Vec4b>> = rows
        .into_iter()
        .map(|row| row.into_iter().map(rbga8_to_vec4b).collect())
        .collect();

    Cmat::from_2d_slice(&converted)
}

fn raster_1d_to_2d(
    pixels: &[RGBA8],
    w: i32,
    vec: Option<Vec<Vec<RGBA8>>>,
) -> Result<Vec<Vec<RGBA8>>, ()> {
    let (first_row, rest) = pixels.split_at(w as usize);
    let mut vec = vec.unwrap_or_default();

    vec.push(first_row.to_vec());

    let len = pixels.len() % (w as usize);

    match rest.len() {
        0 => Ok(vec),
        _ if len == 0 => raster_1d_to_2d(rest, w, Some(vec)),
        _ => Err(()), // if there is not enough pixels to fill a row
    }
}

fn rbga8_to_vec4b(pixel: RGBA8) -> Vec4b {
    Vec4b::new(pixel.b, pixel.g, pixel.r, pixel.a)
}

/// Estimates the homography between 2 planes, this matrix is always 3x3 `CV_F64C1`
/// ## Parameters
/// * input: Points taken from the source plane (length should be atleast 4, and points cannot be colinear)
/// * reference: Points taken from the destination plane (length should be atleast 4, and points cannot be colinear)
/// * method: the method used to compute, default is Least median squares (Lmeds)
/// * repreproj_threshold: Maximum allowed error, if the error is greater, a point is considered an outlier (used in RANSAC and RHO), defaults to 3.0
/// 
/// ## Errors
/// TODO
pub fn find_homography_mat(
    input: &[Point2f],
    reference: &[Point2f],
    method: Option<HomographyMethod>,
    reproj_threshold: Option<f64>,
) -> Result<(Cmat<f64>, Option<Cmat<u8>>), MatError> {
    let input = opencv::core::Vector::from_slice(input);
    let reference = opencv::core::Vector::from_slice(reference);

    let mut mask = Mat::default();
    let method_i = method.unwrap_or(HomographyMethod::Default) as i32;

    let homography = find_homography(
        &input,
        &reference,
        &mut mask,
        method_i,
        reproj_threshold.unwrap_or(3f64),
    )
    .map_err(MatError::Opencv)?; // RANSAC is used since some feature matching may be erroneous.

    // let mask = Cmat::<Point2f>::new(mask)?; //
    let out_mask = match method {
        Some(HomographyMethod::RANSAC) => Some(Cmat::new(mask)?),
        Some(HomographyMethod::LMEDS) => Some(Cmat::new(mask)?),
        _ => None,
    };
    Ok((Cmat::<f64>::new(homography)?, out_mask))
}

/// Warps the perspective of `src` image using `m`
///
/// ## Parameters
/// * src: The image that will be transformed
/// * m: a 3x3 transformation matrix, usually the one returned by [`find_homography_mat`]
/// size: the size of the output image, by default the size is equal to that of `src`
///
/// ## Errors
/// TODO
/// If the matrix m is not 3x3, an error is returned
pub fn warp_image_perspective<T: DataType>(
    src: &Cmat<T>,
    m: &Cmat<f64>, // could be replaced with Matx33d as a potential optimization
    size: Option<Size2i>,
) -> Result<Cmat<T>, MatError> {
    let size = size.unwrap_or(src.mat.size().map_err(MatError::Opencv)?);
    let src_size = src.mat.size().map_err(|_err| MatError::Unknown)?;
    let mut mat = Mat::new_rows_cols_with_default(
        src_size.height,
        src_size.width,
        src.mat.typ(),
        Scalar::new(1f64, 1f64, 1f64, 1f64),
    )
    .map_err(MatError::Opencv)?;

    warp_perspective(
        src,
        &mut mat,
        m,
        size,
        INTER_LINEAR,
        BORDER_CONSTANT,
        Scalar::new(1f64, 1f64, 1f64, 1f64),
    )
    .map_err(MatError::Opencv)?;

    debug_assert!(mat.typ() == src.mat.typ()); //stoler ikke på openCV

    Cmat::<T>::new(mat)
}

/// Estimates the pose of the camera using a subset of provided image-object point correspondences.
///
/// ## Parameters
/// * point_correspondences: a slice of 3d-to-2d point correspondences, minimum length is 4 (even in the P3P case, where the 4th point is used to find the solution with least reprojection error)
/// * camera_intrinsic: the camera calibration matrix 3X3
/// * iter_count: How many iteration the ransac algorithm should perform
/// * reproj_thres:
/// * confidence: //TODO
/// ## Returns
/// A solution, consisting of a rotation and translation matrix, and the indices of inliers used for the solution, returns `Ok(None)` if no solution was found
/// ## Errors
/// If the `point_correspondences` has less than 4 elements
/// # Notes
/// Since ransac randomly chooses a subset of points as the basis for a solution, the function behaves nondeterministiaclly.
/// As such there is no gurantee that produces the same solution with the same parameters
/// if the number of correspondence points is <=4, RANSAC will not be used.
/// The object points should not be colinear, if they are, a solution may not be found
pub fn pnp_solver_ransac(
    point_correspondences: &[ImgObjCorrespondence],
    camera_intrinsic: &Cmat<f64>,
    iter_count: i32,
    reproj_thres: f32,
    confidence: f64,
    method: Option<SolvePnPMethod>,
) -> Result<Option<PNPRANSACSolution>, MatError> {
    let (obj_points, img_points): (Vec<_>, Vec<_>) = point_correspondences
        .iter()
        .map(|p| (p.obj_point, p.img_point))
        .unzip();

    let obj_points = Vector::from_slice(&obj_points);
    let img_points = Vector::from_slice(&img_points);

    // output parameters
    let mut rvec = Cmat::<f64>::zeros(3, 1)?;

    let mut tvec = Cmat::<f64>::zeros(3, 1)?;

    let mut inliers = Cmat::<i32>::zeros(1, 1)?;

    let dist_coeffs = Cmat::<f64>::zeros(4, 1)?;

    // i think that Ok(false) means that there is no solution, but no errors happened
    let res = solve_pnp_ransac(
        &obj_points,
        &img_points,
        camera_intrinsic,
        &dist_coeffs,
        &mut rvec,
        &mut tvec,
        false,
        iter_count,
        reproj_thres,
        confidence,
        &mut inliers,
        method.unwrap_or(SolvePnPMethod::SOLVEPNP_EPNP) as i32,
    )
    .map_err(MatError::Opencv)?;
    // dbg!(rvec.channels());
    // dbg!(rvec.depth());
    // dbg!(rvec.typ());

    // dbg!(tvec.channels());
    // dbg!(tvec.depth());
    // dbg!(tvec.typ());

    // dbg!(inliers.channels());
    // dbg!(inliers.depth());
    // dbg!(inliers.typ());

    // dbg!(res);
    // let solution = res.then_some(PNPRANSACSolution{rvec,tvec,inliers});
    let solution = PNPRANSACSolution {
        rvec,
        tvec,
        inliers,
    };
    dbg!(&solution);
    let solution = res.then_some(solution);
    Ok(solution)
}

// clippy er dum, så vi sætter den lige på plads
#[allow(clippy::unwrap_used)]
#[allow(unused_variables)]
#[allow(unused_imports)]
#[allow(dead_code)]
mod test {
    use crate::homographier::*;
    use opencv::{
        core::*,
        imgcodecs::{ImreadModes, IMREAD_UNCHANGED},
    };

    use rgb::alt::BGRA8;
    use std::{env, io, num::NonZeroIsize, path::PathBuf};
    type Image<T> = Vec<Vec<T>>;
    fn path_to_test_images() -> io::Result<PathBuf> {
        let mut img_dir = env::current_dir()?;

        img_dir.pop();
        img_dir.push("resources/test/images");
        Ok(img_dir)
    }

    fn test_image(size: usize) -> Cmat<Vec4b> {
        let pixel = RGBA8::new(1, 1, 1, 1);
        let image: Vec<RGBA8> = vec![pixel; size * size];
        let image: Vec<RGBA8> = image
            .into_iter()
            .enumerate()
            .map(|p| {
                let row = (p.0 / size) + 1;
                let col = (p.0 % size) + 1;
                let p = p.1;
                RGBA8::new(p.r, p.g * col as u8, p.b * row as u8, p.a)
            })
            .collect();
        let image = raster_to_mat(&image, size as i32, size as i32);
        image.unwrap()
    }

<<<<<<< HEAD
    fn camera_matrix() -> Cmat<f64> {
        let focal = (8.64f64, 8.64f64);
        let skew = 0f64;
        let principal_point = (0f64, 0f64);
        let s = vec![
            focal.0,
            skew,
            principal_point.0,
            focal.1,
            0f64,
            principal_point.1,
            0f64,
            0f64,
            1f64,
        ];
        let calib = Mat::from_slice_rows_cols(&s, 3, 3).unwrap();
        Cmat::<f64>::new(calib).unwrap()
    }

    const CAMERA_FOCAL_LENGTH_IN_MM: f64 = 16f64;

    #[ignore = "Skal bruge Akaze keypoints"]
=======
    fn empty_homography() -> Cmat<f64> {
        // an idempotent homography is also the identity matrix
        const SLICE: [[f64; 3]; 3] = [[1f64, 0f64, 0f64], [0f64, 1f64, 0f64], [0f64, 0f64, 1f64]];
        Cmat::from_2d_slice(&SLICE).unwrap()
    }

>>>>>>> 47061eca
    #[test]
    fn homography_success() {
        let mut points: Vec<Point2f> = Vec::with_capacity(100);

        // Create many sample keypoints should be high, else it will distort the image too much.
        for i in 1..=10 {
            for j in 1..=10 {
                points.push(Point2f::new(i as f32, j as f32));
            }
        }

        let res = find_homography_mat(
            &points.clone(),
            &points.clone(),
            Some(HomographyMethod::RANSAC),
            Some(1f64),
        );
        let res = res.inspect_err(|e| {
            dbg!(e);
        });
        assert!(res.is_ok());

        let res = res.unwrap();
        let homography = res.0;
        let mask = res.1;

        // Assert for identity matrix
        for col in 0..3 {
            for row in 0..3 {
                if col == row {
                    assert_eq!(&homography.at_2d(row, col).unwrap().round(), &1f64);
                } else {
                    assert_eq!(&homography.at_2d(row, col).unwrap().round(), &0f64);
                }
            }
        }
    }

    #[test]
    fn cmat_init() {
        assert!(Cmat::<BGRA>::new(Mat::default()).is_err())
    }
    #[test]
    fn cmat_init_2d() {
        let cmat = Cmat::<BGRA8>::new(
            Mat::new_size_with_default(Size::new(10, 10), CV_8UC4, Scalar::default()).unwrap(),
        )
        .unwrap();

        assert!(cmat.mat.dims() == 2)
    }

    #[test]
    #[ignore]
    fn mat_ones() {
        let mat: Mat = Mat::ones(2, 2, CV_8UC4).unwrap().to_mat().unwrap();
        // dbg!(mat.at_2d::<i32>(1, 1).unwrap());
        // assert_eq!(*mat.at_3d::<Vec4b>(0, 0, 0).unwrap(),1)
        // let bgramat: Mat4b = Mat4b::try_from(mat).unwrap();
        // let pixels = bgramat.at_2d::<Vec4b>(1, 1).unwrap();
        // pixels.as_bgra();
        // mat.at_2d::<Vec4b>(1, 1).unwrap()
    }
    #[ignore = "TODO"]
    #[test]
    fn image_correct_pixels() {
        let mut img_dir = path_to_test_images().expect("epic fail");
        img_dir.pop();
        img_dir.push("images");

        img_dir.push("1.png");
        let img = Cmat::<BGRA>::imread_checked(img_dir.to_str().unwrap(), IMREAD_UNCHANGED.into())
            .expect("could not find image at location");

        assert_eq!(img.mat.depth(), CV_8U);
        assert_eq!(img.mat.channels(), 4);
    }

    #[test]
    fn cmat_from_slice() {
        let pixel: Vec4b = Vec4b::new(1, 2, 3, 4);
        let mut image: Image<Vec4b> = Vec::new();
        const IMG_SIZE: usize = 4;

        //matrix init
        for i in 0..IMG_SIZE {
            image.insert(i, Vec::new());
            image[i].reserve(IMG_SIZE);

            for j in 0..IMG_SIZE {
                let scalar: u8 = 1 + j as u8;
                image[i].insert(
                    j,
                    pixel
                        .clone()
                        .mul(Vec4b::new(scalar, scalar, scalar, scalar)),
                );
            }
        }
        let cmat = Cmat::from_2d_slice(&image).unwrap();
        let first_pixel = Vec4b::new(1, 2, 3, 4);
        let sixteenth_pixel = first_pixel.mul(Vec4b::new(4, 4, 4, 4));

        // asserts that pixels are stored row major i.e.
        // [[<1,2,3,4>,<2,4,6,8>,<3,6,9,12>,<4,8,12,16>],
        // [[<1,2,3,4>,<2,4,6,8>,<3,6,9,12>,<4,8,12,16>],
        // [[<1,2,3,4>,<2,4,6,8>,<3,6,9,12>,<4,8,12,16>],
        // [[<1,2,3,4>,<2,4,6,8>,<3,6,9,12>,<4,8,12,16>]]

        assert_eq!(cmat.mat.at_2d::<Vec4b>(0, 0).unwrap().clone(), first_pixel);
        assert_eq!(
            cmat.mat
                .at_2d::<Vec4b>((IMG_SIZE as i32) - 1, (IMG_SIZE as i32) - 1)
                .unwrap()
                .clone(),
            sixteenth_pixel
        );
    }

    #[test]
    fn raster_to_mat_works() {
        const IMG_SIZE: usize = 4;
        let pixel = RGBA8::new(1, 1, 1, 1);
        let image: Vec<RGBA8> = vec![pixel; IMG_SIZE * IMG_SIZE];
        let image: Vec<RGBA8> = image
            .into_iter()
            .enumerate()
            .map(|p| {
                let row = (p.0 / IMG_SIZE) + 1;
                let col = (p.0 % IMG_SIZE) + 1;
                let p = p.1;
                RGBA8::new(p.r, p.g * col as u8, p.b * row as u8, p.a)
            })
            .collect();
        let image = raster_to_mat(&image, IMG_SIZE as i32, IMG_SIZE as i32);

        assert!(image.is_ok());
        let image = image.unwrap();
        // assumes BGRA AND row major ordering
        assert_eq!(
            image.mat.at_2d::<Vec4b>(0, 0).unwrap().clone(),
            Vec4b::new(1, 1, 1, 1)
        );
        assert_eq!(
            image
                .mat
                .at_2d::<Vec4b>((IMG_SIZE - 1) as i32, (IMG_SIZE - 1) as i32)
                .unwrap()
                .clone(),
            Vec4b::new(IMG_SIZE as u8, IMG_SIZE as u8, 1, 1)
        );
        assert_eq!(
            image
                .mat
                .at_2d::<Vec4b>(0, (IMG_SIZE - 1) as i32)
                .unwrap()
                .clone(),
            Vec4b::new(1, IMG_SIZE as u8, 1, 1)
        );
        assert_eq!(
            image
                .mat
                .at_2d::<Vec4b>((IMG_SIZE - 1) as i32, 0)
                .unwrap()
                .clone(),
            Vec4b::new(IMG_SIZE as u8, 1, 1, 1)
        )
    }

    #[test]
    fn cmat_at_2d_works() {
        const IMG_SIZE: usize = 4;
        let image = test_image(IMG_SIZE);

        assert!(image
            .at_2d(3, 5)
            .is_err_and(|x| if let MatError::Opencv(e) = x {
                e.code_as_enum() == Some(Code::StsOutOfRange)
            } else {
                false
            }));
        assert!(image
            .at_2d(5, 3)
            .is_err_and(|x| if let MatError::Opencv(e) = x {
                e.code_as_enum() == Some(Code::StsOutOfRange)
            } else {
                false
            }));
        assert_eq!(image.at_2d(3, 3).unwrap().clone(), Vec4b::new(4, 4, 1, 1));
    }

    #[test]
<<<<<<< HEAD
    fn pnp_solver_ransac_no_work_lthan_3_points() {
        let corres_1 =
            ImgObjCorrespondence::new(Point3d::new(1f64, 2f64, 3f64), Point2d::new(1f64, 2f64));
        let corres_2 =
            ImgObjCorrespondence::new(Point3d::new(4f64, 5f64, 6f64), Point2d::new(4f64, 5f64));
        let corres_v = vec![corres_1, corres_2];
        let camera_intrinsic = Cmat::<f64>::zeros(3, 3).unwrap();
        let res = pnp_solver_ransac(&corres_v, &camera_intrinsic, 50, 2.0, 0.99, None);

        assert!(res.is_err(), "{:?}", res);
    }

    #[test]
    fn pnp_solver_works() {
        let corres_1 = ImgObjCorrespondence::new(
            Point3d::new(0f64, 5f64, 1f64),
            Point2d::new(-1.48f64, 0.39f64),
        );
        let corres_2 = ImgObjCorrespondence::new(
            Point3d::new(5f64, 0f64, 0f64),
            Point2d::new(2.14f64, -1.92f64),
        );
        let corres_3 = ImgObjCorrespondence::new(
            Point3d::new(5f64, 5f64, 1.5f64),
            Point2d::new(1.74f64, 0.56f64),
        );
        let corres_4 = ImgObjCorrespondence::new(
            Point3d::new(0f64, 0f64, 1f64),
            Point2d::new(-2f64, -1.62f64),
        );
        let corres_5 = ImgObjCorrespondence::new(
            Point3d::new(2f64, 8f64, -2f64),
            Point2d::new(-0.16f64, 0.3f64),
        );

        let corres_v = vec![corres_1, corres_2, corres_3, corres_4, corres_5];
        let camera_intrinsic = camera_matrix();

        let res = pnp_solver_ransac(
            &corres_v,
            &camera_intrinsic,
            10000,
            100.0,
            0.5,
            Some(SolvePnPMethod::SOLVEPNP_P3P),
        );
        // no errors during solving
        assert!(res.is_ok(), "{:?}", res);
        let res = res.unwrap();
        assert!(res.is_some(), "No solution was found to the PNP problem");
        let res = res.unwrap();
=======
    fn warp_image_empty() {
        const SIZE: i32 = 4;
        let image = test_image(SIZE as usize);
        let homography = empty_homography();

        let warped = warp_image_perspective(&image, &homography, None);

        assert!(warped.is_ok());
        let warped = warped.expect("lol, lmao even");

        // applying an "empty" transformation should be idempotent
        for row in 0..SIZE {
            for col in 0..SIZE {
                print!("src: {:?} ", image.at_2d(row, col).unwrap());
                print!("dst: {:?}\n", warped.at_2d(row, col).unwrap());
                assert_eq!(
                    image.at_2d(row, col).unwrap(),
                    warped.at_2d(row, col).unwrap(),
                    "row: {} col: {}",
                    row,
                    col
                );
            }
        }
>>>>>>> 47061eca
    }
}<|MERGE_RESOLUTION|>--- conflicted
+++ resolved
@@ -1,17 +1,9 @@
 use std::marker::PhantomData;
 
 use opencv::{
-<<<<<<< HEAD
     calib3d::{find_homography, solve_pnp_ransac, SolvePnPMethod, RANSAC},
-    core::{Point2d, Point3d, ToInputArray, ToOutputArray, Vec4b, Vector, CV_8UC4},
-=======
-    calib3d::find_homography,
-    core::{
-        Point2f, Scalar, Size2i, ToInputArray, ToOutputArray, Vec4b,
-        BORDER_CONSTANT, CV_8UC4,
-    },
+    core::{Point2d, Scalar, Point3d, ToInputArray, ToOutputArray, Vec4b, Vector, CV_8UC4},
     imgproc::{warp_perspective, INTER_LINEAR},
->>>>>>> 47061eca
     prelude::*,
     Error,
 };
@@ -79,16 +71,7 @@
 }
 
 impl<T> Cmat<T> {
-<<<<<<< HEAD
     fn from_mat(mat: Mat) -> Result<Self, MatError> {
-=======
-
-    /// Creates a checked matrix from a [`opencv::core::Mat`]
-    /// 
-    /// ## Errors
-    /// If `mat` is empty, an error is returned
-    pub fn new(mat: Mat) -> Result<Self, MatError> {
->>>>>>> 47061eca
         Cmat {
             mat,
             _marker: PhantomData,
@@ -96,16 +79,13 @@
         .check_owned()
     }
 
-<<<<<<< HEAD
     // pub fn imread_checked(filename: &str, flags: i32) -> Result<Self, MatError> {
     //     // let res =
     //     Cmat::new(opencv::imgcodecs::imread(filename, flags).map_err(MatError::Opencv)?)
     // }
-=======
     pub fn imread_checked(filename: &str, flags: i32) -> Result<Self, MatError> {
         Cmat::new(opencv::imgcodecs::imread(filename, flags).map_err(MatError::Opencv)?)
     }
->>>>>>> 47061eca
 
     fn check_owned(self) -> Result<Self, MatError> {
         match self.mat.dims() {
@@ -447,7 +427,6 @@
         image.unwrap()
     }
 
-<<<<<<< HEAD
     fn camera_matrix() -> Cmat<f64> {
         let focal = (8.64f64, 8.64f64);
         let skew = 0f64;
@@ -469,15 +448,13 @@
 
     const CAMERA_FOCAL_LENGTH_IN_MM: f64 = 16f64;
 
-    #[ignore = "Skal bruge Akaze keypoints"]
-=======
+    
     fn empty_homography() -> Cmat<f64> {
         // an idempotent homography is also the identity matrix
         const SLICE: [[f64; 3]; 3] = [[1f64, 0f64, 0f64], [0f64, 1f64, 0f64], [0f64, 0f64, 1f64]];
         Cmat::from_2d_slice(&SLICE).unwrap()
     }
-
->>>>>>> 47061eca
+    #[ignore = "Skal bruge Akaze keypoints"]
     #[test]
     fn homography_success() {
         let mut points: Vec<Point2f> = Vec::with_capacity(100);
@@ -669,8 +646,6 @@
         assert_eq!(image.at_2d(3, 3).unwrap().clone(), Vec4b::new(4, 4, 1, 1));
     }
 
-    #[test]
-<<<<<<< HEAD
     fn pnp_solver_ransac_no_work_lthan_3_points() {
         let corres_1 =
             ImgObjCorrespondence::new(Point3d::new(1f64, 2f64, 3f64), Point2d::new(1f64, 2f64));
@@ -722,7 +697,7 @@
         let res = res.unwrap();
         assert!(res.is_some(), "No solution was found to the PNP problem");
         let res = res.unwrap();
-=======
+    #[test]
     fn warp_image_empty() {
         const SIZE: i32 = 4;
         let image = test_image(SIZE as usize);
@@ -747,6 +722,5 @@
                 );
             }
         }
->>>>>>> 47061eca
     }
 }